package org.grapheco.lynx

import org.grapheco.lynx.RemoveNullProject.optimizeBottomUp
import org.opencypher.v9_0.ast.AliasedReturnItem
import org.opencypher.v9_0.expressions.{Ands, Equals, Expression, FunctionInvocation, HasLabels, LabelName, Literal, LogicalVariable, MapExpression, NodePattern, Not, Ors, Property, PropertyKeyName, RelationshipPattern, Variable}
import org.opencypher.v9_0.util.InputPosition

import scala.collection.mutable
import scala.collection.mutable.ArrayBuffer

trait PhysicalPlanOptimizer {
  def optimize(plan: PPTNode, ppc: PhysicalPlannerContext): PPTNode
}

trait PhysicalPlanOptimizerRule {
  def apply(plan: PPTNode, ppc: PhysicalPlannerContext): PPTNode

  def optimizeBottomUp(node: PPTNode, ops: PartialFunction[PPTNode, PPTNode]*): PPTNode = {
    val childrenOptimized = node.withChildren(node.children.map(child => optimizeBottomUp(child, ops: _*)))
    ops.foldLeft(childrenOptimized) {
      (optimized, op) =>
        op.lift(optimized).getOrElse(optimized)
    }
  }
}

class DefaultPhysicalPlanOptimizer(runnerContext: CypherRunnerContext) extends PhysicalPlanOptimizer {
  val rules = Seq[PhysicalPlanOptimizerRule](
    RemoveNullProject,
    NodeFilterPushDownRule,
<<<<<<< HEAD
    JoinReferenceRule
//    JoinOrderRule
=======
    JoinReferenceRule,
    JoinTableSizeEstimateRule
>>>>>>> 9f0d3945
  )

  def optimize(plan: PPTNode, ppc: PhysicalPlannerContext): PPTNode = {
    rules.foldLeft(plan)((optimized, rule) => rule.apply(optimized, ppc))
  }
}

object RemoveNullProject extends PhysicalPlanOptimizerRule {

  override def apply(plan: PPTNode, ppc: PhysicalPlannerContext): PPTNode = optimizeBottomUp(plan,
    {
      case pnode: PPTNode =>
        pnode.children match {
          case Seq(p@PPTProject(ri)) if ri.items.forall {
            case AliasedReturnItem(expression, variable) => expression == variable
          } => pnode.withChildren(pnode.children.filterNot(_ eq p) ++ p.children)

          case _ => pnode
        }
    }
  )
}

/**
 * rule to push down node's filter properties to NodePattern
 */
object NodeFilterPushDownRule extends PhysicalPlanOptimizerRule {
  override def apply(plan: PPTNode, ppc: PhysicalPlannerContext): PPTNode = optimizeBottomUp(plan, {
    case pnode: PPTNode => {
      pnode.children match {
        case Seq(pf@PPTFilter(exprs)) => {
          val res = pptFilterPushDownRule(exprs, pf, pnode, ppc)
          if (res._2) pnode.withChildren(res._1)
          else pnode
        }
<<<<<<< HEAD
        case Seq(pj@PPTJoin(isSingleMatch, filterExpr)) => {
=======
        case Seq(pj@PPTJoin(filterExpr, bigTableIndex)) => {
>>>>>>> 9f0d3945
          val newPPT = pptJoinChildrenMap(pj, ppc)
          pnode.withChildren(Seq(newPPT))
        }
        case _ => pnode
      }
    }
  })

  def pptJoinChildrenMap(pj: PPTJoin, ppc: PhysicalPlannerContext): PPTNode = {
    val res = pj.children.map {
      case pf@PPTFilter(expr) => {
        val res = pptFilterPushDownRule(expr, pf, pj, ppc)
        if (res._2) res._1.head
        else pf
      }
<<<<<<< HEAD
      case pjj@PPTJoin(isSingleMatch, filterExpr) => pptJoinChildrenMap(pjj, ppc)
=======
      case pjj@PPTJoin(filterExpr, bigTableIndex) => pptJoinChildrenMap(pjj, ppc)
>>>>>>> 9f0d3945
      case f => f
    }
    pj.withChildren(res)
  }

  def pptFilterThenJoinChildrenMap(propArray: ArrayBuffer[(String, PropertyKeyName, Expression)], labelArray: ArrayBuffer[(String, Seq[LabelName])], pj: PPTJoin, ppc: PhysicalPlannerContext): PPTNode = {
    val res = pj.children.map {
      case pn@PPTNodeScan(pattern) => {
        val schema = pattern.variable.get.name
        val propsFilter = propArray.filter(f => f._1 == schema).map(f => (f._2, f._3))
        val labelFilter = labelArray.filter(f => f._1 == schema).map(f => f._2)

        val props = {
          if (propsFilter.nonEmpty) Option(MapExpression(propsFilter.toList)(pattern.position))
          else pattern.properties
        }
        val labels = {
          if (labelFilter.nonEmpty) labelFilter.head
          else pattern.labels
        }
        PPTNodeScan(NodePattern(pattern.variable, labels, props, pattern.baseNode)(pattern.position))(ppc)
      }
<<<<<<< HEAD
      case pjj@PPTJoin(isSingleMatch, filterExpr) => pptFilterThenJoinChildrenMap(propArray, labelArray, pjj, ppc)
=======
      case pjj@PPTJoin(filterExpr, bigTableIndex) => pptFilterThenJoinChildrenMap(propArray, labelArray, pjj, ppc)
>>>>>>> 9f0d3945
      case f => f
    }
    pj.withChildren(res)
  }

  def pptFilterThenJoin(filters: Expression, pj: PPTJoin, ppc: PhysicalPlannerContext): (Seq[PPTNode], Boolean) = {
    val propertyArray: ArrayBuffer[(String, PropertyKeyName, Expression)] = ArrayBuffer()
    val labelArray: ArrayBuffer[(String, Seq[LabelName])] = ArrayBuffer()
    extractParamsFromFilterExpression(propertyArray, labelArray, filters)
    val res = pptFilterThenJoinChildrenMap(propertyArray, labelArray, pj, ppc)
    (Seq(res), true)
  }

  def extractParamsFromFilterExpression(propArray: ArrayBuffer[(String, PropertyKeyName, Expression)], labelArray: ArrayBuffer[(String, Seq[LabelName])], filters: Expression): Unit = {
    filters match {
      case e@Equals(Property(map, pkn), rhs) => propArray.append((map.asInstanceOf[Variable].name, pkn, rhs))
      case hl@HasLabels(expression, labels) => labelArray.append((expression.asInstanceOf[Variable].name, labels))
      case a@Ands(andExpress) => andExpress.foreach(exp => extractParamsFromFilterExpression(propArray, labelArray, exp))
    }
  }

  def pptFilterPushDownRule(exprs: Expression, pf: PPTFilter, pnode: PPTNode, ppc: PhysicalPlannerContext): (Seq[PPTNode], Boolean) = {
    pf.children match {
      case Seq(pns@PPTNodeScan(pattern)) => {
        val patternAndSet = nodeScanPushDown(exprs, pattern)
        if (patternAndSet._3) {
          if (patternAndSet._2.isEmpty) (Seq(PPTNodeScan(patternAndSet._1)(ppc)), true)
          else (Seq(PPTFilter(patternAndSet._2.head)(PPTNodeScan(patternAndSet._1)(ppc), ppc)), true)
        }
        else (null, false)
      }
      case Seq(prs@PPTRelationshipScan(rel, left, right)) => {
        val patternsAndSet = relationshipScanPushDown(exprs, left, right)
        if (patternsAndSet._4) {
          if (patternsAndSet._3.isEmpty)
            (Seq(PPTRelationshipScan(rel, patternsAndSet._1, patternsAndSet._2)(ppc)), true)
          else
            (Seq(PPTFilter(patternsAndSet._3.head)(PPTRelationshipScan(rel, patternsAndSet._1, patternsAndSet._2)(ppc), ppc)), true)
        }
        else (null, false)
      }
      case Seq(pep@PPTExpandPath(rel, right)) => {
        val expandAndSet = expandPathPushDown(exprs, right, pep, ppc)
        if (expandAndSet._2.isEmpty) (Seq(expandAndSet._1), true)
        else (Seq(PPTFilter(expandAndSet._2.head)(expandAndSet._1, ppc)), true)
      }
<<<<<<< HEAD
      case Seq(pj@PPTJoin(isSingleMatch, filterExpr)) => pptFilterThenJoin(exprs, pj, ppc)
=======
      case Seq(pj@PPTJoin(filterExpr, bigTableIndex)) => pptFilterThenJoin(exprs, pj, ppc)
>>>>>>> 9f0d3945
      case _ => (null, false)
    }
  }

  def nodeScanPushDown(expression: Expression, pattern: NodePattern): (NodePattern, Set[Expression], Boolean) = {
    expression match {
      case e@Equals(Property(map, pkn), rhs) => {
        val pushProperties: Option[Expression] = Option(MapExpression(List((pkn, rhs)))(e.position))
        val newPattern = NodePattern(pattern.variable, pattern.labels, pushProperties, pattern.baseNode)(pattern.position)
        (newPattern, Set.empty, true)
      }
      case hl@HasLabels(expression, labels) => {
        val newPattern = NodePattern(pattern.variable, labels, pattern.properties, pattern.baseNode)(pattern.position)
        (newPattern, Set.empty, true)
      }
      case a@Ands(exprs) => handleNodeAndsExpression(exprs, pattern, a.position)

      case _ => (pattern, Set.empty, false)
    }
  }

  def relationshipScanPushDown(expression: Expression, left: NodePattern,
                               right: NodePattern): (NodePattern, NodePattern, Set[Expression], Boolean) = {
    expression match {
      case hl@HasLabels(expr, labels) => {
        expr match {
          case Variable(name) => {
            if (left.variable.get.name == name) {
              val newLeftPattern = NodePattern(left.variable, labels, left.properties, left.baseNode)(left.position)
              (newLeftPattern, right, Set(), true)
            }
            else {
              val newRightPattern = NodePattern(right.variable, labels, right.properties, right.baseNode)(right.position)
              (left, newRightPattern, Set(), true)
            }
          }
          case _ => (left, right, Set(), false)
        }
      }
      case e@Equals(Property(map, pkn), rhs) => {
        map match {
          case Variable(name) => {
            if (left.variable.get.name == name) {
              val pushProperties: Option[Expression] = Option(MapExpression(List((pkn, rhs)))(left.position))
              val newLeftPattern = NodePattern(left.variable, left.labels, pushProperties, left.baseNode)(left.position)
              (newLeftPattern, right, Set(), true)
            }
            else {
              val pushProperties: Option[Expression] = Option(MapExpression(List((pkn, rhs)))(right.position))
              val newRightPattern = NodePattern(right.variable, right.labels, pushProperties, right.baseNode)(right.position)
              (left, newRightPattern, Set(), true)
            }
          }
          case _ => (left, right, Set(), false)
        }
      }
      case a@Ands(expressions) => {
        val nodeLabels = mutable.Map[String, Seq[LabelName]]()
        val leftNodeProperties: mutable.Set[(PropertyKeyName, Expression)] = mutable.Set.empty
        val rightNodeProperties: mutable.Set[(PropertyKeyName, Expression)] = mutable.Set.empty
        var leftPosition: InputPosition = null
        var rightPosition: InputPosition = null
        val otherExpressions = mutable.Set[Expression]()

        expressions.foreach {
          case hl@HasLabels(expr, labels) =>
            nodeLabels += expr.asInstanceOf[Variable].name -> labels

          case eq@Equals(Property(expr, propertyKey), value) =>
            val name = expr.asInstanceOf[Variable].name
            if (name == left.variable.get.name) {
              leftNodeProperties.add((propertyKey, value))
              leftPosition = eq.position
            } else {
              rightNodeProperties.add((propertyKey, value))
              rightPosition = eq.position
            }

          case other => otherExpressions.add(other)
        }
        val leftProps = {
          if (leftPosition != null) Option(MapExpression(leftNodeProperties.toList)(leftPosition))
          else left.properties
        }
        val rightProps = {
          if (leftPosition != null) Option(MapExpression(rightNodeProperties.toList)(rightPosition))
          else right.properties
        }
        val leftPattern = getNewNodePattern(left, nodeLabels.toMap, leftProps)
        val rightPattern = getNewNodePattern(right, nodeLabels.toMap, rightProps)

        if (otherExpressions.isEmpty) (leftPattern, rightPattern, Set(), true)
        else {
          if (otherExpressions.size > 1) {
            (leftPattern, rightPattern, Set(Ands(otherExpressions.toSet)(a.position)), true)
          }
          else {
            (leftPattern, rightPattern, Set(otherExpressions.head), true)
          }
        }
      }
      case _ => (left, right, Set(), false)
    }
  }

  def expandPathPushDown(expression: Expression, right: NodePattern,
                         pep: PPTExpandPath, ppc: PhysicalPlannerContext): (PPTNode, Set[Expression]) = {
    val nodeLabels = mutable.Map[String, Seq[LabelName]]()
    val nodeProperties = mutable.Map[String, mutable.Set[(PropertyKeyName, Expression)]]()
    val otherExpressions = mutable.Set[Expression]()
    var andsPosition: InputPosition = null
    val positionMap = mutable.Map[String, InputPosition]()

    expression match {
      case a@Ands(exprs) => {
        andsPosition = a.position
        exprs.foreach {
          case h@HasLabels(expression, labels) =>
            nodeLabels += expression.asInstanceOf[Variable].name -> labels

          case eq@Equals(Property(expression, propertyKey), value) =>
            val varName = expression.asInstanceOf[Variable].name
            if (nodeProperties.contains(varName)) {
              nodeProperties(varName).add((propertyKey, value))
            } else {
              nodeProperties += varName -> mutable.Set[(PropertyKeyName, Expression)]((propertyKey, value))
              positionMap += varName -> eq.position
            }

          case other => otherExpressions.add(other)
        }
      }
      case other => otherExpressions.add(other)
    }

    val nodePropsMap = nodeProperties.toList.map(f => f._1 -> Option(MapExpression(f._2.toList)(positionMap(f._1)))).toMap

    val topExpandPath = bottomUpExpandPath(nodeLabels.toMap, nodePropsMap, pep, ppc)

    if (otherExpressions.isEmpty) (topExpandPath, Set())
    else {
      if (otherExpressions.size > 1) (topExpandPath, Set(Ands(otherExpressions.toSet)(andsPosition)))
      else (topExpandPath, Set(otherExpressions.head))
    }
  }

  def bottomUpExpandPath(nodeLabels: Map[String, Seq[LabelName]], nodeProperties: Map[String, Option[Expression]],
                         pptNode: PPTNode, ppc: PhysicalPlannerContext): PPTNode = {
    pptNode match {
      case e@PPTExpandPath(rel, right) =>
        val newPEP = bottomUpExpandPath(nodeLabels: Map[String, Seq[LabelName]], nodeProperties: Map[String, Option[Expression]], e.children.head, ppc)
        val expandRightPattern = getNewNodePattern(right, nodeLabels, nodeProperties.getOrElse(right.variable.get.name, right.properties))
        PPTExpandPath(rel, expandRightPattern)(newPEP, ppc)

      case r@PPTRelationshipScan(rel, left, right) => {
        val leftPattern = getNewNodePattern(left, nodeLabels, nodeProperties.getOrElse(left.variable.get.name, left.properties))
        val rightPattern = getNewNodePattern(right, nodeLabels, nodeProperties.getOrElse(right.variable.get.name, right.properties))
        PPTRelationshipScan(rel, leftPattern, rightPattern)(ppc)
      }
    }
  }

  def getNewNodePattern(node: NodePattern, nodeLabels: Map[String, Seq[LabelName]],
                        nodeProperties: Option[Expression]): NodePattern = {
    val label = nodeLabels.getOrElse(node.variable.get.name, node.labels)

    NodePattern(node.variable, label, nodeProperties, node.baseNode)(node.position)
  }

  def handleNodeAndsExpression(exprs: Set[Expression], pattern: NodePattern,
                               andsPosition: InputPosition): (NodePattern, Set[Expression], Boolean) = {
    val propertiesSet: mutable.Set[(PropertyKeyName, Expression)] = mutable.Set.empty
    var propertyPosition: InputPosition = null

    val otherExpressions: mutable.Set[Expression] = mutable.Set.empty
    var pushLabels: Seq[LabelName] = pattern.labels
    var newNodePattern: NodePattern = null
    exprs.foreach {
      case e@Equals(Property(map, pkn), rhs) => {
        propertiesSet.add((pkn, rhs))
        propertyPosition = e.position
      }

      case hl@HasLabels(expression, labels) => pushLabels = labels
      case other => otherExpressions.add(other)
    }

    val props = {
      if (propertyPosition != null) Option(MapExpression(propertiesSet.toList)(propertyPosition))
      else pattern.properties
    }
    newNodePattern = NodePattern(pattern.variable, pushLabels, props, pattern.baseNode)(pattern.position)

    if (otherExpressions.size > 1) (newNodePattern, Set(Ands(otherExpressions.toSet)(andsPosition)), true)
    else (newNodePattern, otherExpressions.toSet, true)
  }
}

<<<<<<< HEAD

/**
 * rule to judge size of two tables.
 *
 * 1. method 1: threshold: If any of tables' rowCount less than threshold, this table be a small table (put to memory).
 * 2. method 2:
 *        2.1 estimate reference table's full rowCount  which not include the referenced property
 *        2.2 estimate referenced table's full rowCount with properties.
 *        2.3 compare tables
 */
object JoinOrderRule extends PhysicalPlanOptimizerRule {
  def estimate(pnode: PPTNode, ppc: PhysicalPlannerContext): (Boolean, Long, Map[String, Seq[String]]) = {
    pnode match {
      case ps@PPTNodeScan(pattern) => estimateNodeRows(pattern, ppc.runnerContext.graphModel)
      case pr@PPTRelationshipScan(rel, left, right) => estimateRelationshipRows(rel, left, right, ppc.runnerContext.graphModel)
    }
  }

  def checkTables(parent: PPTJoin, table1: PPTNode, table2: PPTNode, ppc: PhysicalPlannerContext): (PPTNode, Int, Int) = {
    val estimatedTable1 = estimate(table1, ppc)
    val estimatedTable2 = estimate(table2, ppc)

    val referenceTableIndex = {
      (estimatedTable1._1, estimatedTable2._1) match {
        case (true, false) => 0
        case (false, true) => 1
        case (false, false) => -1
      }
    }

    val smallTableIndex = {
      if (estimatedTable1._2 == -1) 0
      else if (estimatedTable2._2 == -1) 1
      else {
        if (estimatedTable1._2 <= estimatedTable2._2) 0
        else 1
      }
    }

    (PPTJoin(parent.isSingleMatch, parent.filterExpr)(table1, table2, ppc), referenceTableIndex, smallTableIndex)
  }

  def joinRecursion(pJoin: PPTNode, ppc: PhysicalPlannerContext): (PPTNode, Int, Int) = {
    // flag: check is with reference

    val t1 = pJoin.children.head
    val t2 = pJoin.children(1)

    val (table1, referTableIndex1, smallTableIndex1) = t1 match {
      case pj@PPTJoin(ops, filterExpr) => joinRecursion(t1, ppc)
      case _ => (t1, false, 0)
    }
    val (table2, referTableIndex2, smallTableIndex2) = t2 match {
      case pj@PPTJoin(ops, filterExpr) => joinRecursion(t2, ppc)
      case _ => (t2, false, 0)
    }
    if (!table1.isInstanceOf[PPTJoin] && !table2.isInstanceOf[PPTJoin]) {
      checkTables(pJoin.asInstanceOf[PPTJoin], table1, table2, ppc)
    }
    else (PPTJoin(pJoin.asInstanceOf[PPTJoin].isSingleMatch, pJoin.asInstanceOf[PPTJoin].filterExpr)(table1, table2, ppc), -1, 0)
  }

  override def apply(plan: PPTNode, ppc: PhysicalPlannerContext): PPTNode = optimizeBottomUp(plan,
    {
      case pnode: PPTNode => {
        pnode.children match {
          case Seq(pj@PPTJoin(ops, filterExpr)) => {
            val res = joinRecursion(pj, ppc)
            pnode.withChildren(Seq(res._1))
          }
          case _ => pnode
        }
      }
    }
  )

  def estimateNodeRows(nodePattern: NodePattern, model: GraphModel): (Boolean, Long, Map[String, Seq[String]]) = {
    val labels = nodePattern.labels.map(l => l.name)

    val (isWithReference, referenceName) = {
      val prop = nodePattern.properties.map({
        case MapExpression(items)=>{
          items.map(p => {
            p._2 match {
              case Property(a, b) => (p._1.name, 1)
              case _ => (p._1.name, 0)
            }
          })
        }
      })
      if (prop.isDefined && prop.get.map(f => f._2).sum > 0) (true, prop.get.filter(f => f._2 == 1).map(f => f._1))
      else (false, Seq.empty)
    }

    val propsKeyNames = {
      val allKeys = nodePattern.properties.map {
        case MapExpression(items) => items.map(f => f._1.name)
      }.getOrElse(Seq.empty)

      if (isWithReference){
        allKeys.filter(f => !referenceName.contains(f))
      }
      else allKeys
    }
    val countResult = model.estimateNodeRows(labels, propsKeyNames)

    (isWithReference, countResult, Map(nodePattern.variable.get.name -> referenceName))
  }

  def estimateRelationshipRows(relationshipPattern: RelationshipPattern, leftPattern:NodePattern, rightPattern:NodePattern, model: GraphModel): (Boolean, Long, Map[String, Seq[String]]) = {
    val (leftIsWithReference, leftReferenceName) = {
      val prop = leftPattern.properties.map({
        case MapExpression(items)=>{
          items.map(p => {
            p._2 match {
              case Property(a, b) => (p._1.name, 1)
              case _ => (p._1.name, 0)
            }
          })
        }
      })
      if (prop.isDefined && prop.get.map(f => f._2).sum > 0) (true, prop.get.filter(f => f._2 == 1).map(f => f._1))
      else (false, Seq.empty)
    }

    val (rightIsWithReference, rightReferenceName) = {
      val prop = rightPattern.properties.map({
        case MapExpression(items)=>{
          items.map(p => {
            p._2 match {
              case Property(a, b) => (p._1.name, 1)
              case _ => (p._1.name, 0)
            }
          })
        }
      })
      if (prop.isDefined && prop.get.map(f => f._2).sum > 0) (true, prop.get.filter(f => f._2 == 1).map(f => f._1))
      else (false, Seq.empty)
    }
    val referenceMap = Map(leftPattern.variable.get.name -> leftReferenceName, rightPattern.variable.get.name -> rightReferenceName)
    val countNum = model.estimateRelationshipRows(relationshipPattern.types.head.name)
    if (leftIsWithReference || rightIsWithReference) (true, countNum, referenceMap)
    else (false, countNum, referenceMap)
  }
}

=======
>>>>>>> 9f0d3945
object JoinReferenceRule extends PhysicalPlanOptimizerRule {

  def checkNodeReference(pattern: NodePattern): (Seq[((LogicalVariable, PropertyKeyName), Expression)], Option[NodePattern]) = {
    val variable = pattern.variable
    val properties = pattern.properties

    if (properties.isDefined){
      val MapExpression(items) = properties.get.asInstanceOf[MapExpression]
      val filter1 = items.filterNot(item => item._2.isInstanceOf[Literal])
      val filter2 = items.filter(item => item._2.isInstanceOf[Literal])
      val newPattern = {
        if (filter2.nonEmpty){
          NodePattern(variable, pattern.labels, Option(MapExpression(filter2)(properties.get.position)), pattern.baseNode)(pattern.position)
        }
        else NodePattern(variable, pattern.labels, None, pattern.baseNode)(pattern.position)
      }
      if (filter1.nonEmpty) (filter1.map(f => (variable.get, f._1) -> f._2), Some(newPattern))
      else (Seq.empty, None)
    }
    else (Seq.empty, None)
  }

<<<<<<< HEAD
  def joinRecursion(pj: PPTJoin, ppc: PhysicalPlannerContext): PPTNode = {
    var table1 = pj.children.head
    var table2 = pj.children.last
    var referenceProperty = Seq[((LogicalVariable, PropertyKeyName), Expression)]()

    table1 match {
      case ps@PPTNodeScan(pattern)=>{
        val checked = checkNodeReference(pattern)
        referenceProperty = referenceProperty ++ checked._1
        if (checked._2.isDefined){
          table1 = PPTNodeScan(checked._2.get)(ppc)
        }
      }
      case pr@PPTRelationshipScan(rel, leftPattern, rightPattern) =>{
        val leftChecked = checkNodeReference(leftPattern)
        val rightChecked = checkNodeReference(rightPattern)
        referenceProperty ++= leftChecked._1
        referenceProperty ++= rightChecked._1

        (leftChecked._2, rightChecked._2) match {
          case (None, None) => table1
          case (value1, None) => table1 = PPTRelationshipScan(rel, leftChecked._2.get, rightPattern)(ppc)
          case (None, value2) => table1 = PPTRelationshipScan(rel, leftPattern, rightChecked._2.get)(ppc)
          case (value1, value2) => table1 = PPTRelationshipScan(rel, leftChecked._2.get, rightChecked._2.get)(ppc)
        }
      }
      case pj1@PPTJoin(isSingleMatch, filterExpr) =>{
        table1 = joinRecursion(pj1, ppc)
      }
    }

    table2 match {
=======
  def checkExpandPath(pe: PPTExpandPath, ppc:PhysicalPlannerContext): (PPTNode, Seq[((LogicalVariable, PropertyKeyName), Expression)]) = {
    pe.children match {
      case Seq(pr@PPTRelationshipScan(rel, leftPattern, rightPattern)) =>{
        val leftChecked = checkNodeReference(leftPattern)
        val rightChecked = checkNodeReference(rightPattern)

        val res = (leftChecked._2, rightChecked._2) match {
          case (None, None) => pr
          case (value1, None) => PPTRelationshipScan(rel, leftChecked._2.get, rightPattern)(ppc)
          case (None, value2) => PPTRelationshipScan(rel, leftPattern, rightChecked._2.get)(ppc)
          case (value1, value2) => PPTRelationshipScan(rel, leftChecked._2.get, rightChecked._2.get)(ppc)
        }

        (pe.withChildren(Seq(res)), leftChecked._1 ++ rightChecked._1)
      }
      case Seq(pe2@PPTExpandPath(rel, rightPattern)) =>{
        val res = checkExpandPath(pe2, ppc)
        val rightChecked = checkNodeReference(rightPattern)

        val newPPTExpandPath = {
          if (rightChecked._2.nonEmpty){
            PPTExpandPath(rel, rightChecked._2.get)(res._1, ppc)
          }
          else pe2.withChildren(Seq(res._1))
        }

        (newPPTExpandPath, res._2 ++ rightChecked._1)
      }
    }
  }

  def joinReferenceRule(table: PPTNode, ppc:PhysicalPlannerContext): (PPTNode, Seq[((LogicalVariable, PropertyKeyName), Expression)]) = {
    var referenceProperty = Seq[((LogicalVariable, PropertyKeyName), Expression)]()
    val newTable = table match {
>>>>>>> 9f0d3945
      case ps@PPTNodeScan(pattern)=>{
        val checked = checkNodeReference(pattern)
        referenceProperty = referenceProperty ++ checked._1
        if (checked._2.isDefined){
<<<<<<< HEAD
          table2 = PPTNodeScan(checked._2.get)(ppc)
        }
=======
          PPTNodeScan(checked._2.get)(ppc)
        }
        else ps
>>>>>>> 9f0d3945
      }
      case pr@PPTRelationshipScan(rel, leftPattern, rightPattern) =>{
        val leftChecked = checkNodeReference(leftPattern)
        val rightChecked = checkNodeReference(rightPattern)
        referenceProperty ++= leftChecked._1
        referenceProperty ++= rightChecked._1

        (leftChecked._2, rightChecked._2) match {
<<<<<<< HEAD
          case (None, None) => table2
          case (value1, None) => table2 = PPTRelationshipScan(rel, leftChecked._2.get, rightPattern)(ppc)
          case (None, value2) => table2 = PPTRelationshipScan(rel, leftPattern, rightChecked._2.get)(ppc)
          case (value1, value2) => table2 = PPTRelationshipScan(rel, leftChecked._2.get, rightChecked._2.get)(ppc)
        }
      }
      case pj2@PPTJoin(isSingleMatch, filterExpr) =>{
        table2 = joinRecursion(pj2, ppc)
      }
    }
=======
          case (None, None) => table
          case (value1, None) => PPTRelationshipScan(rel, leftChecked._2.get, rightPattern)(ppc)
          case (None, value2) => PPTRelationshipScan(rel, leftPattern, rightChecked._2.get)(ppc)
          case (value1, value2) => PPTRelationshipScan(rel, leftChecked._2.get, rightChecked._2.get)(ppc)
        }
      }
      case pe@PPTExpandPath(rel, rightPattern) =>{
        val res = checkExpandPath(pe, ppc)
        referenceProperty ++= res._2
        res._1
      }
      case pm@PPTMerge(mergeSchema, mergeOps) =>{
        pm.children.head match {
          case pj2@PPTJoin(filterExpr, bigTableIndex) => {
            pm.withChildren(Seq(joinRecursion(pj2, ppc)))
          }
          case _ =>{
            pm
          }
        }
      }
      case pf@PPTFilter(expr) => {
        val tmp = joinReferenceRule(pf.children.head, ppc)
        referenceProperty ++= tmp._2
        pf.withChildren(Seq(tmp._1))
      }
      case pj1@PPTJoin(filterExpr, bigTableIndex) => {
        joinRecursion(pj1, ppc)
      }
    }
    (newTable, referenceProperty)
  }

  def joinRecursion(pj: PPTJoin, ppc: PhysicalPlannerContext): PPTNode = {
    var table1 = pj.children.head
    var table2 = pj.children.last
    var referenceProperty = Seq[((LogicalVariable, PropertyKeyName), Expression)]()

    val res1 = joinReferenceRule(table1, ppc)
    val res2 = joinReferenceRule(table2, ppc)
    table1 = res1._1
    table2 = res2._1
    referenceProperty ++= res1._2
    referenceProperty ++= res2._2
>>>>>>> 9f0d3945

    if (referenceProperty.nonEmpty){
      referenceProperty.length match {
        case 1 => {
          val ksv = referenceProperty.head
          val filter = Equals(Property(ksv._1._1, ksv._1._2)(ksv._1._1.position), ksv._2)(ksv._1._1.position)
<<<<<<< HEAD
          PPTJoin(pj.isSingleMatch, Option(filter))(table1, table2, ppc)
=======
          PPTJoin(Option(filter))(table1, table2, ppc)
>>>>>>> 9f0d3945
        }
        case _ =>{
          val setExprs = mutable.Set[Expression]()
          referenceProperty.foreach(f => {
            val filter = Equals(Property(f._1._1, f._1._2)(f._1._1.position), f._2)(f._1._1.position)
            setExprs.add(filter)
          })
<<<<<<< HEAD
          PPTJoin(pj.isSingleMatch, Option(Ands(setExprs.toSet)(referenceProperty.head._1._1.position)))(table1, table2, ppc)
=======
          PPTJoin(Option(Ands(setExprs.toSet)(referenceProperty.head._1._1.position)))(table1, table2, ppc)
>>>>>>> 9f0d3945
        }
      }
    }
    else pj
  }

  override def apply(plan: PPTNode, ppc: PhysicalPlannerContext): PPTNode = optimizeBottomUp(plan,
    {
      case pnode: PPTNode =>
        pnode.children match {
<<<<<<< HEAD
          case Seq(pj@PPTJoin(isSingleMatch, filterExpr)) =>{
=======
          case Seq(pj@PPTJoin(filterExpr, bigTableIndex)) =>{
>>>>>>> 9f0d3945
            val res1 = joinRecursion(pj, ppc)
            pnode.withChildren(Seq(res1))
          }
          case _ => pnode
        }
    }
  )
<<<<<<< HEAD
=======
}

object JoinTableSizeEstimateRule extends PhysicalPlanOptimizerRule {

  override def apply(plan: PPTNode, ppc: PhysicalPlannerContext): PPTNode = optimizeBottomUp(plan,
    {
      case pnode: PPTNode =>{
        pnode.children match {
          case Seq(pj@PPTJoin(filterExpr, bigTableIndex)) => {
            val res = joinRecursion(pj, ppc)
            pnode.withChildren(Seq(res))
          }
          case _ => pnode
        }
      }
    }
  )

  def estimateNodeRow(pattern: NodePattern, graphModel: GraphModel): Long = {
    val countArray = ArrayBuffer[Long]()
    val labels = pattern.labels.map(l => l.name)
    val prop = pattern.properties.map({
      case MapExpression(items)=>{
        items.map(p => {
          p._2 match {
            case Property(a, b) => p._1.name
            case _ => p._1.name
          }
        })
      }
    })

    labels.foreach(f => countArray += graphModel.estimateNodeLabel(f))
    if (prop.isDefined) prop.get.foreach(f => countArray += graphModel.estimateNodeProperty(f))
    countArray.min
  }

  def estimateRelationshipRow(rel: RelationshipPattern, left: NodePattern, right: NodePattern, graphModel: GraphModel): Long = {
    graphModel.estimateRelationship(rel.types.head.name)
  }

  def estimate(table: PPTNode, ppc: PhysicalPlannerContext): Long = {
    table match {
      case ps@PPTNodeScan(pattern) => estimateNodeRow(pattern, ppc.runnerContext.graphModel)
      case pr@PPTRelationshipScan(rel, left, right) => estimateRelationshipRow(rel, left, right, ppc.runnerContext.graphModel)
    }
  }

  def estimateTableSize(parent: PPTJoin, table1: PPTNode, table2: PPTNode, ppc: PhysicalPlannerContext): PPTNode = {
    val estimateTable1 = estimate(table1, ppc)
    val estimateTable2 = estimate(table2, ppc)
    if (estimateTable1 < estimateTable2) PPTJoin(parent.filterExpr, 1)(table1, table2, ppc)
    else PPTJoin(parent.filterExpr, 0)(table1, table2, ppc)
  }

  def joinRecursion(parent: PPTJoin, ppc: PhysicalPlannerContext): PPTNode ={
    val t1 = parent.children.head
    val t2 = parent.children.last

    val table1 = t1 match {
      case pj@PPTJoin(filterExpr, bigTableIndex) => joinRecursion(pj, ppc)
      case pm@PPTMerge(mergeSchema, mergeOps) => {
        val res = joinRecursion(pm.children.head.asInstanceOf[PPTJoin], ppc)
        pm.withChildren(Seq(res))
      }
      case _ => t1
    }
    val table2 = t2 match {
      case pj@PPTJoin(filterExpr, bigTableIndex) => joinRecursion(pj, ppc)
      case pm@PPTMerge(mergeSchema, mergeOps) => {
        val res = joinRecursion(pm.children.head.asInstanceOf[PPTJoin], ppc)
        pm.withChildren(Seq(res))
      }
      case _ => t2
    }

    if ((table1.isInstanceOf[PPTNodeScan] || table1.isInstanceOf[PPTRelationshipScan])
      && (table2.isInstanceOf[PPTNodeScan] || table2.isInstanceOf[PPTRelationshipScan])){
      estimateTableSize(parent, table1, table2, ppc)
    }
    else PPTJoin(parent.filterExpr, parent.bigTableIndex)(table1, table2, ppc)
  }
>>>>>>> 9f0d3945
}<|MERGE_RESOLUTION|>--- conflicted
+++ resolved
@@ -28,13 +28,8 @@
   val rules = Seq[PhysicalPlanOptimizerRule](
     RemoveNullProject,
     NodeFilterPushDownRule,
-<<<<<<< HEAD
-    JoinReferenceRule
-//    JoinOrderRule
-=======
     JoinReferenceRule,
     JoinTableSizeEstimateRule
->>>>>>> 9f0d3945
   )
 
   def optimize(plan: PPTNode, ppc: PhysicalPlannerContext): PPTNode = {
@@ -58,9 +53,6 @@
   )
 }
 
-/**
- * rule to push down node's filter properties to NodePattern
- */
 object NodeFilterPushDownRule extends PhysicalPlanOptimizerRule {
   override def apply(plan: PPTNode, ppc: PhysicalPlannerContext): PPTNode = optimizeBottomUp(plan, {
     case pnode: PPTNode => {
@@ -70,11 +62,7 @@
           if (res._2) pnode.withChildren(res._1)
           else pnode
         }
-<<<<<<< HEAD
-        case Seq(pj@PPTJoin(isSingleMatch, filterExpr)) => {
-=======
-        case Seq(pj@PPTJoin(filterExpr, bigTableIndex)) => {
->>>>>>> 9f0d3945
+        case Seq(pj@PPTJoin(filterExpr, isSingleMatch,  bigTableIndex)) => {
           val newPPT = pptJoinChildrenMap(pj, ppc)
           pnode.withChildren(Seq(newPPT))
         }
@@ -90,11 +78,7 @@
         if (res._2) res._1.head
         else pf
       }
-<<<<<<< HEAD
-      case pjj@PPTJoin(isSingleMatch, filterExpr) => pptJoinChildrenMap(pjj, ppc)
-=======
-      case pjj@PPTJoin(filterExpr, bigTableIndex) => pptJoinChildrenMap(pjj, ppc)
->>>>>>> 9f0d3945
+      case pjj@PPTJoin(filterExpr, isSingleMatch, bigTableIndex) => pptJoinChildrenMap(pjj, ppc)
       case f => f
     }
     pj.withChildren(res)
@@ -117,11 +101,7 @@
         }
         PPTNodeScan(NodePattern(pattern.variable, labels, props, pattern.baseNode)(pattern.position))(ppc)
       }
-<<<<<<< HEAD
-      case pjj@PPTJoin(isSingleMatch, filterExpr) => pptFilterThenJoinChildrenMap(propArray, labelArray, pjj, ppc)
-=======
-      case pjj@PPTJoin(filterExpr, bigTableIndex) => pptFilterThenJoinChildrenMap(propArray, labelArray, pjj, ppc)
->>>>>>> 9f0d3945
+      case pjj@PPTJoin(filterExpr, isSingleMatch, bigTableIndex) => pptFilterThenJoinChildrenMap(propArray, labelArray, pjj, ppc)
       case f => f
     }
     pj.withChildren(res)
@@ -168,11 +148,7 @@
         if (expandAndSet._2.isEmpty) (Seq(expandAndSet._1), true)
         else (Seq(PPTFilter(expandAndSet._2.head)(expandAndSet._1, ppc)), true)
       }
-<<<<<<< HEAD
-      case Seq(pj@PPTJoin(isSingleMatch, filterExpr)) => pptFilterThenJoin(exprs, pj, ppc)
-=======
-      case Seq(pj@PPTJoin(filterExpr, bigTableIndex)) => pptFilterThenJoin(exprs, pj, ppc)
->>>>>>> 9f0d3945
+      case Seq(pj@PPTJoin(filterExpr, isSingleMatch, bigTableIndex)) => pptFilterThenJoin(exprs, pj, ppc)
       case _ => (null, false)
     }
   }
@@ -371,155 +347,6 @@
   }
 }
 
-<<<<<<< HEAD
-
-/**
- * rule to judge size of two tables.
- *
- * 1. method 1: threshold: If any of tables' rowCount less than threshold, this table be a small table (put to memory).
- * 2. method 2:
- *        2.1 estimate reference table's full rowCount  which not include the referenced property
- *        2.2 estimate referenced table's full rowCount with properties.
- *        2.3 compare tables
- */
-object JoinOrderRule extends PhysicalPlanOptimizerRule {
-  def estimate(pnode: PPTNode, ppc: PhysicalPlannerContext): (Boolean, Long, Map[String, Seq[String]]) = {
-    pnode match {
-      case ps@PPTNodeScan(pattern) => estimateNodeRows(pattern, ppc.runnerContext.graphModel)
-      case pr@PPTRelationshipScan(rel, left, right) => estimateRelationshipRows(rel, left, right, ppc.runnerContext.graphModel)
-    }
-  }
-
-  def checkTables(parent: PPTJoin, table1: PPTNode, table2: PPTNode, ppc: PhysicalPlannerContext): (PPTNode, Int, Int) = {
-    val estimatedTable1 = estimate(table1, ppc)
-    val estimatedTable2 = estimate(table2, ppc)
-
-    val referenceTableIndex = {
-      (estimatedTable1._1, estimatedTable2._1) match {
-        case (true, false) => 0
-        case (false, true) => 1
-        case (false, false) => -1
-      }
-    }
-
-    val smallTableIndex = {
-      if (estimatedTable1._2 == -1) 0
-      else if (estimatedTable2._2 == -1) 1
-      else {
-        if (estimatedTable1._2 <= estimatedTable2._2) 0
-        else 1
-      }
-    }
-
-    (PPTJoin(parent.isSingleMatch, parent.filterExpr)(table1, table2, ppc), referenceTableIndex, smallTableIndex)
-  }
-
-  def joinRecursion(pJoin: PPTNode, ppc: PhysicalPlannerContext): (PPTNode, Int, Int) = {
-    // flag: check is with reference
-
-    val t1 = pJoin.children.head
-    val t2 = pJoin.children(1)
-
-    val (table1, referTableIndex1, smallTableIndex1) = t1 match {
-      case pj@PPTJoin(ops, filterExpr) => joinRecursion(t1, ppc)
-      case _ => (t1, false, 0)
-    }
-    val (table2, referTableIndex2, smallTableIndex2) = t2 match {
-      case pj@PPTJoin(ops, filterExpr) => joinRecursion(t2, ppc)
-      case _ => (t2, false, 0)
-    }
-    if (!table1.isInstanceOf[PPTJoin] && !table2.isInstanceOf[PPTJoin]) {
-      checkTables(pJoin.asInstanceOf[PPTJoin], table1, table2, ppc)
-    }
-    else (PPTJoin(pJoin.asInstanceOf[PPTJoin].isSingleMatch, pJoin.asInstanceOf[PPTJoin].filterExpr)(table1, table2, ppc), -1, 0)
-  }
-
-  override def apply(plan: PPTNode, ppc: PhysicalPlannerContext): PPTNode = optimizeBottomUp(plan,
-    {
-      case pnode: PPTNode => {
-        pnode.children match {
-          case Seq(pj@PPTJoin(ops, filterExpr)) => {
-            val res = joinRecursion(pj, ppc)
-            pnode.withChildren(Seq(res._1))
-          }
-          case _ => pnode
-        }
-      }
-    }
-  )
-
-  def estimateNodeRows(nodePattern: NodePattern, model: GraphModel): (Boolean, Long, Map[String, Seq[String]]) = {
-    val labels = nodePattern.labels.map(l => l.name)
-
-    val (isWithReference, referenceName) = {
-      val prop = nodePattern.properties.map({
-        case MapExpression(items)=>{
-          items.map(p => {
-            p._2 match {
-              case Property(a, b) => (p._1.name, 1)
-              case _ => (p._1.name, 0)
-            }
-          })
-        }
-      })
-      if (prop.isDefined && prop.get.map(f => f._2).sum > 0) (true, prop.get.filter(f => f._2 == 1).map(f => f._1))
-      else (false, Seq.empty)
-    }
-
-    val propsKeyNames = {
-      val allKeys = nodePattern.properties.map {
-        case MapExpression(items) => items.map(f => f._1.name)
-      }.getOrElse(Seq.empty)
-
-      if (isWithReference){
-        allKeys.filter(f => !referenceName.contains(f))
-      }
-      else allKeys
-    }
-    val countResult = model.estimateNodeRows(labels, propsKeyNames)
-
-    (isWithReference, countResult, Map(nodePattern.variable.get.name -> referenceName))
-  }
-
-  def estimateRelationshipRows(relationshipPattern: RelationshipPattern, leftPattern:NodePattern, rightPattern:NodePattern, model: GraphModel): (Boolean, Long, Map[String, Seq[String]]) = {
-    val (leftIsWithReference, leftReferenceName) = {
-      val prop = leftPattern.properties.map({
-        case MapExpression(items)=>{
-          items.map(p => {
-            p._2 match {
-              case Property(a, b) => (p._1.name, 1)
-              case _ => (p._1.name, 0)
-            }
-          })
-        }
-      })
-      if (prop.isDefined && prop.get.map(f => f._2).sum > 0) (true, prop.get.filter(f => f._2 == 1).map(f => f._1))
-      else (false, Seq.empty)
-    }
-
-    val (rightIsWithReference, rightReferenceName) = {
-      val prop = rightPattern.properties.map({
-        case MapExpression(items)=>{
-          items.map(p => {
-            p._2 match {
-              case Property(a, b) => (p._1.name, 1)
-              case _ => (p._1.name, 0)
-            }
-          })
-        }
-      })
-      if (prop.isDefined && prop.get.map(f => f._2).sum > 0) (true, prop.get.filter(f => f._2 == 1).map(f => f._1))
-      else (false, Seq.empty)
-    }
-    val referenceMap = Map(leftPattern.variable.get.name -> leftReferenceName, rightPattern.variable.get.name -> rightReferenceName)
-    val countNum = model.estimateRelationshipRows(relationshipPattern.types.head.name)
-    if (leftIsWithReference || rightIsWithReference) (true, countNum, referenceMap)
-    else (false, countNum, referenceMap)
-  }
-}
-
-=======
->>>>>>> 9f0d3945
 object JoinReferenceRule extends PhysicalPlanOptimizerRule {
 
   def checkNodeReference(pattern: NodePattern): (Seq[((LogicalVariable, PropertyKeyName), Expression)], Option[NodePattern]) = {
@@ -542,19 +369,47 @@
     else (Seq.empty, None)
   }
 
-<<<<<<< HEAD
-  def joinRecursion(pj: PPTJoin, ppc: PhysicalPlannerContext): PPTNode = {
-    var table1 = pj.children.head
-    var table2 = pj.children.last
+  def checkExpandPath(pe: PPTExpandPath, ppc:PhysicalPlannerContext): (PPTNode, Seq[((LogicalVariable, PropertyKeyName), Expression)]) = {
+    pe.children match {
+      case Seq(pr@PPTRelationshipScan(rel, leftPattern, rightPattern)) =>{
+        val leftChecked = checkNodeReference(leftPattern)
+        val rightChecked = checkNodeReference(rightPattern)
+
+        val res = (leftChecked._2, rightChecked._2) match {
+          case (None, None) => pr
+          case (value1, None) => PPTRelationshipScan(rel, leftChecked._2.get, rightPattern)(ppc)
+          case (None, value2) => PPTRelationshipScan(rel, leftPattern, rightChecked._2.get)(ppc)
+          case (value1, value2) => PPTRelationshipScan(rel, leftChecked._2.get, rightChecked._2.get)(ppc)
+        }
+
+        (pe.withChildren(Seq(res)), leftChecked._1 ++ rightChecked._1)
+      }
+      case Seq(pe2@PPTExpandPath(rel, rightPattern)) =>{
+        val res = checkExpandPath(pe2, ppc)
+        val rightChecked = checkNodeReference(rightPattern)
+
+        val newPPTExpandPath = {
+          if (rightChecked._2.nonEmpty){
+            PPTExpandPath(rel, rightChecked._2.get)(res._1, ppc)
+          }
+          else pe2.withChildren(Seq(res._1))
+        }
+
+        (newPPTExpandPath, res._2 ++ rightChecked._1)
+      }
+    }
+  }
+
+  def joinReferenceRule(table: PPTNode, ppc:PhysicalPlannerContext): (PPTNode, Seq[((LogicalVariable, PropertyKeyName), Expression)]) = {
     var referenceProperty = Seq[((LogicalVariable, PropertyKeyName), Expression)]()
-
-    table1 match {
+    val newTable = table match {
       case ps@PPTNodeScan(pattern)=>{
         val checked = checkNodeReference(pattern)
         referenceProperty = referenceProperty ++ checked._1
         if (checked._2.isDefined){
-          table1 = PPTNodeScan(checked._2.get)(ppc)
-        }
+          PPTNodeScan(checked._2.get)(ppc)
+        }
+        else ps
       }
       case pr@PPTRelationshipScan(rel, leftPattern, rightPattern) =>{
         val leftChecked = checkNodeReference(leftPattern)
@@ -563,86 +418,6 @@
         referenceProperty ++= rightChecked._1
 
         (leftChecked._2, rightChecked._2) match {
-          case (None, None) => table1
-          case (value1, None) => table1 = PPTRelationshipScan(rel, leftChecked._2.get, rightPattern)(ppc)
-          case (None, value2) => table1 = PPTRelationshipScan(rel, leftPattern, rightChecked._2.get)(ppc)
-          case (value1, value2) => table1 = PPTRelationshipScan(rel, leftChecked._2.get, rightChecked._2.get)(ppc)
-        }
-      }
-      case pj1@PPTJoin(isSingleMatch, filterExpr) =>{
-        table1 = joinRecursion(pj1, ppc)
-      }
-    }
-
-    table2 match {
-=======
-  def checkExpandPath(pe: PPTExpandPath, ppc:PhysicalPlannerContext): (PPTNode, Seq[((LogicalVariable, PropertyKeyName), Expression)]) = {
-    pe.children match {
-      case Seq(pr@PPTRelationshipScan(rel, leftPattern, rightPattern)) =>{
-        val leftChecked = checkNodeReference(leftPattern)
-        val rightChecked = checkNodeReference(rightPattern)
-
-        val res = (leftChecked._2, rightChecked._2) match {
-          case (None, None) => pr
-          case (value1, None) => PPTRelationshipScan(rel, leftChecked._2.get, rightPattern)(ppc)
-          case (None, value2) => PPTRelationshipScan(rel, leftPattern, rightChecked._2.get)(ppc)
-          case (value1, value2) => PPTRelationshipScan(rel, leftChecked._2.get, rightChecked._2.get)(ppc)
-        }
-
-        (pe.withChildren(Seq(res)), leftChecked._1 ++ rightChecked._1)
-      }
-      case Seq(pe2@PPTExpandPath(rel, rightPattern)) =>{
-        val res = checkExpandPath(pe2, ppc)
-        val rightChecked = checkNodeReference(rightPattern)
-
-        val newPPTExpandPath = {
-          if (rightChecked._2.nonEmpty){
-            PPTExpandPath(rel, rightChecked._2.get)(res._1, ppc)
-          }
-          else pe2.withChildren(Seq(res._1))
-        }
-
-        (newPPTExpandPath, res._2 ++ rightChecked._1)
-      }
-    }
-  }
-
-  def joinReferenceRule(table: PPTNode, ppc:PhysicalPlannerContext): (PPTNode, Seq[((LogicalVariable, PropertyKeyName), Expression)]) = {
-    var referenceProperty = Seq[((LogicalVariable, PropertyKeyName), Expression)]()
-    val newTable = table match {
->>>>>>> 9f0d3945
-      case ps@PPTNodeScan(pattern)=>{
-        val checked = checkNodeReference(pattern)
-        referenceProperty = referenceProperty ++ checked._1
-        if (checked._2.isDefined){
-<<<<<<< HEAD
-          table2 = PPTNodeScan(checked._2.get)(ppc)
-        }
-=======
-          PPTNodeScan(checked._2.get)(ppc)
-        }
-        else ps
->>>>>>> 9f0d3945
-      }
-      case pr@PPTRelationshipScan(rel, leftPattern, rightPattern) =>{
-        val leftChecked = checkNodeReference(leftPattern)
-        val rightChecked = checkNodeReference(rightPattern)
-        referenceProperty ++= leftChecked._1
-        referenceProperty ++= rightChecked._1
-
-        (leftChecked._2, rightChecked._2) match {
-<<<<<<< HEAD
-          case (None, None) => table2
-          case (value1, None) => table2 = PPTRelationshipScan(rel, leftChecked._2.get, rightPattern)(ppc)
-          case (None, value2) => table2 = PPTRelationshipScan(rel, leftPattern, rightChecked._2.get)(ppc)
-          case (value1, value2) => table2 = PPTRelationshipScan(rel, leftChecked._2.get, rightChecked._2.get)(ppc)
-        }
-      }
-      case pj2@PPTJoin(isSingleMatch, filterExpr) =>{
-        table2 = joinRecursion(pj2, ppc)
-      }
-    }
-=======
           case (None, None) => table
           case (value1, None) => PPTRelationshipScan(rel, leftChecked._2.get, rightPattern)(ppc)
           case (None, value2) => PPTRelationshipScan(rel, leftPattern, rightChecked._2.get)(ppc)
@@ -687,18 +462,13 @@
     table2 = res2._1
     referenceProperty ++= res1._2
     referenceProperty ++= res2._2
->>>>>>> 9f0d3945
 
     if (referenceProperty.nonEmpty){
       referenceProperty.length match {
         case 1 => {
           val ksv = referenceProperty.head
           val filter = Equals(Property(ksv._1._1, ksv._1._2)(ksv._1._1.position), ksv._2)(ksv._1._1.position)
-<<<<<<< HEAD
-          PPTJoin(pj.isSingleMatch, Option(filter))(table1, table2, ppc)
-=======
           PPTJoin(Option(filter))(table1, table2, ppc)
->>>>>>> 9f0d3945
         }
         case _ =>{
           val setExprs = mutable.Set[Expression]()
@@ -706,11 +476,7 @@
             val filter = Equals(Property(f._1._1, f._1._2)(f._1._1.position), f._2)(f._1._1.position)
             setExprs.add(filter)
           })
-<<<<<<< HEAD
-          PPTJoin(pj.isSingleMatch, Option(Ands(setExprs.toSet)(referenceProperty.head._1._1.position)))(table1, table2, ppc)
-=======
           PPTJoin(Option(Ands(setExprs.toSet)(referenceProperty.head._1._1.position)))(table1, table2, ppc)
->>>>>>> 9f0d3945
         }
       }
     }
@@ -721,11 +487,7 @@
     {
       case pnode: PPTNode =>
         pnode.children match {
-<<<<<<< HEAD
-          case Seq(pj@PPTJoin(isSingleMatch, filterExpr)) =>{
-=======
           case Seq(pj@PPTJoin(filterExpr, bigTableIndex)) =>{
->>>>>>> 9f0d3945
             val res1 = joinRecursion(pj, ppc)
             pnode.withChildren(Seq(res1))
           }
@@ -733,8 +495,6 @@
         }
     }
   )
-<<<<<<< HEAD
-=======
 }
 
 object JoinTableSizeEstimateRule extends PhysicalPlanOptimizerRule {
@@ -817,5 +577,4 @@
     }
     else PPTJoin(parent.filterExpr, parent.bigTableIndex)(table1, table2, ppc)
   }
->>>>>>> 9f0d3945
 }