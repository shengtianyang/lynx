package org.grapheco.lynx

import com.typesafe.scalalogging.LazyLogging
import org.grapheco.lynx.func.{LynxProcedure, LynxProcedureArgument}
import org.grapheco.lynx.util.{LynxDateTimeUtil, LynxDateUtil, LynxLocalDateTimeUtil, LynxLocalTimeUtil, LynxTimeUtil}
import org.opencypher.v9_0.expressions.{Expression, FunctionInvocation}
import org.opencypher.v9_0.frontend.phases.CompilationPhaseTracer.CompilationPhase
import org.opencypher.v9_0.frontend.phases.CompilationPhaseTracer.CompilationPhase.AST_REWRITE
import org.opencypher.v9_0.frontend.phases.{BaseContext, BaseState, Condition, Phase}
import org.opencypher.v9_0.util.{InputPosition, Rewriter, bottomUp, inSequence}

import scala.collection.mutable
import org.opencypher.v9_0.util.symbols.CTAny

trait CallableProcedure {
  val inputs: Seq[(String, LynxType)]
  val outputs: Seq[(String, LynxType)]

  def call(args: Seq[LynxValue]): LynxValue

  def signature(procedureName: String) = s"$procedureName(${inputs.map(x => Seq(x._1, x._2).mkString(":")).mkString(",")})"

  def checkArguments(procedureName: String, argTypesActual: Seq[LynxType]) = {
    if (argTypesActual.size != inputs.size)
      throw WrongNumberOfArgumentsException(s"$procedureName(${inputs.map(x => Seq(x._1, x._2).mkString(":")).mkString(",")})",
        inputs.size, argTypesActual.size)

    inputs.zip(argTypesActual).foreach(x => {
      if (x._1._2 != x._2)
        throw WrongArgumentException(x._1._1, x._2, x._1._2)
    })
  }
}

trait ProcedureRegistry {
  def getProcedure(prefix: List[String], name: String, argsLength: Int): Option[CallableProcedure]
}

class DefaultProcedureRegistry(types: TypeSystem, classes: Class[_]*) extends ProcedureRegistry with LazyLogging {
  val procedures = mutable.Map[(String, Int), CallableProcedure]()

  classes.foreach(registerAnnotatedClass(_))

  def registerAnnotatedClass(clazz: Class[_]): Unit = {
    val host = clazz.newInstance()
    clazz.getDeclaredMethods.foreach(met => {
      val an = met.getAnnotation(classOf[LynxProcedure])
      //yes, you are a LynxFunction
      if (an != null) {
        //input arguments
        val inputs = met.getParameters.map(par => {
          val pan = par.getAnnotation(classOf[LynxProcedureArgument])
          val argName =
            if (pan == null) {
              par.getName
            }
            else {
              pan.name()
            }

          argName -> types.typeOf(par.getType)
        })

        //TODO: N-tuples
        val outputs = Seq("value" -> types.typeOf(met.getReturnType))
        register(an.name(), inputs, outputs, (args) => types.wrap(met.invoke(host, args: _*)))
      }
    })
  }

  def register(name: String, argsLength: Int, procedure: CallableProcedure): Unit = {
    procedures((name, argsLength)) = procedure
    logger.debug(s"registered procedure: ${procedure.signature(name)}")
  }

  def register(name: String, inputs0: Seq[(String, LynxType)], outputs0: Seq[(String, LynxType)], call0: (Seq[LynxValue]) => LynxValue): Unit = {
    register(name, inputs0.size, new CallableProcedure() {
      override val inputs: Seq[(String, LynxType)] = inputs0
      override val outputs: Seq[(String, LynxType)] = outputs0
      override def call(args: Seq[LynxValue]): LynxValue = LynxValue(call0(args))
    })
  }

  override def getProcedure(prefix: List[String], name: String, argsLength: Int): Option[CallableProcedure] = procedures.get(((prefix :+ name).mkString("."), argsLength))
}

case class UnknownProcedureException(prefix: List[String], name: String) extends LynxException {
  override def getMessage: String = s"unknown procedure: ${(prefix :+ name).mkString(".")}"
}

case class WrongNumberOfArgumentsException(signature: String, sizeExpected: Int, sizeActual: Int) extends LynxException {
  override def getMessage: String = s"Wrong number of arguments of $signature(), expected: $sizeExpected, actual: $sizeActual"
}

case class WrongArgumentException(argName: String, expectedType: LynxType, actualType: LynxType) extends LynxException {
  override def getMessage: String = s"Wrong argument of $argName, expected: $expectedType, actual: ${actualType}"
}

case class ProcedureExpression(val funcInov: FunctionInvocation)(implicit runnerContext: CypherRunnerContext) extends Expression {
  val procedure: CallableProcedure = runnerContext.procedureRegistry.getProcedure(funcInov.namespace.parts, funcInov.functionName.name, funcInov.args.size).get
  val args: Seq[Expression] = funcInov.args
  val aggregating: Boolean = funcInov.containsAggregate

  override def position: InputPosition = funcInov.position

  override def productElement(n: Int): Any = funcInov.productElement(n)

  override def productArity: Int = funcInov.productArity

  override def canEqual(that: Any): Boolean = funcInov.canEqual(that)

  override def containsAggregate: Boolean = funcInov.containsAggregate

  override def findAggregate: Option[Expression] = funcInov.findAggregate

}

case class FunctionMapper(runnerContext: CypherRunnerContext) extends Phase[BaseContext, BaseState, BaseState] {
  override def phase: CompilationPhase = AST_REWRITE

  override def description: String = "map functions to their procedure implementations"

  override def process(from: BaseState, ignored: BaseContext): BaseState = {
    val rewriter = inSequence(
      bottomUp(Rewriter.lift {
        case func: FunctionInvocation => ProcedureExpression(func)(runnerContext)
      }))
    val newStatement = from.statement().endoRewrite(rewriter)
    from.withStatement(newStatement)
  }

  override def postConditions: Set[Condition] = Set.empty
}

class DefaultProcedures {
  @LynxProcedure(name = "lynx")
  def lynx(): String = {
    "lynx-0.3"
  }
  @LynxProcedure(name = "sum")
  def sum(inputs: LynxList): LynxValue = {
    LynxValue(inputs.value.map(_.asInstanceOf[LynxNumber].number.doubleValue()).sum)
  }

  @LynxProcedure(name = "max")
  def max(inputs: LynxList): LynxValue = {
    LynxValue(inputs.value.map(_.asInstanceOf[LynxNumber].number.doubleValue()).max)
  }

  @LynxProcedure(name = "min")
  def min(inputs: LynxList): LynxValue = {
    LynxValue(inputs.value.map(_.asInstanceOf[LynxNumber].number.doubleValue()).min)
  }

  @LynxProcedure(name = "power")
  def power(x: LynxNumber, y: LynxNumber): LynxValue = {
    LynxValue(math.pow(x.number.doubleValue(), y.number.doubleValue()))
  }

  @LynxProcedure(name="date")
  def date(inputs: LynxString): LynxDate = {
    LynxDateUtil.parse(inputs.value)
  }

  @LynxProcedure(name="date")
  def date(): LynxDate = {
    LynxDateUtil.now()
  }

<<<<<<< HEAD
  @LynxProcedure(name="datetime")
  def datetime(inputs: LynxString): LynxDateTime = {
    LynxDateTimeUtil.parse(inputs.value)
  }

  @LynxProcedure(name="datetime")
  def datetime(): LynxDateTime = {
    LynxDateTimeUtil.now()
  }

  @LynxProcedure(name="localdatetime")
  def localDatetime(inputs: LynxString): LynxLocalDateTime = {
    LynxLocalDateTimeUtil.parse(inputs.value)
  }

  @LynxProcedure(name="localdatetime")
  def localDatetime(): LynxLocalDateTime = {
    LynxLocalDateTimeUtil.now()
  }

  @LynxProcedure(name="time")
  def time(inputs: LynxString): LynxTime = {
    LynxTimeUtil.parse(inputs.value)
  }

  @LynxProcedure(name="time")
  def time(): LynxTime = {
    LynxTimeUtil.now()
  }

  @LynxProcedure(name="localtime")
  def localTime(inputs: LynxString): LynxLocalTime = {
    LynxLocalTimeUtil.parse(inputs.value)
  }

  @LynxProcedure(name="localtime")
  def localTime(): LynxLocalTime = {
    LynxLocalTimeUtil.now()
  }

=======
  @LynxProcedure(name= "abs")
  def abs(x: LynxNumber): LynxValue = {
    LynxValue(math.abs(x.number.doubleValue()))
  }

  @LynxProcedure(name= "ceil")
  def ceil(x: LynxNumber): LynxValue = {
    LynxValue(math.ceil(x.number.doubleValue()))
  }

  @LynxProcedure(name= "floor")
  def floor(x: LynxNumber): LynxValue = {
   LynxValue(math.floor(x.number.doubleValue()))
  }

  @LynxProcedure(name= "rand")
  def rand(): LynxValue = {
    LynxValue(math.random())
  }

  @LynxProcedure(name= "round")
  def round(x: LynxNumber): LynxValue = {
    LynxValue(math.round(x.number.doubleValue()))
  }

  @LynxProcedure(name= "round")
  def round(x: LynxNumber, precision: LynxInteger): LynxValue = {
    val base = math.pow(10, precision.value)
    LynxValue(math.round(base * x.number.doubleValue()).toDouble / base)
  }

  @LynxProcedure(name= "sign")
  def sign(x: LynxNumber): LynxValue = {
   LynxValue(math.signum(x.number.doubleValue()))
  }

  @LynxProcedure(name= "e")
  def e(): LynxValue = {
   LynxValue(Math.E)
  }

  @LynxProcedure(name= "exp")
  def exp(x: LynxNumber): LynxValue = {
    LynxValue(math.exp(x.number.doubleValue()))
  }

  @LynxProcedure(name= "log")
  def log(x: LynxNumber): LynxValue = {
   LynxValue(math.log(x.number.doubleValue()))
  }

  @LynxProcedure(name= "log10")
  def log10(x: LynxNumber): LynxValue = {
    LynxValue(math.log10(x.number.doubleValue()))
  }

  @LynxProcedure(name= "sqrt")
  def sqrt(x: LynxNumber): LynxValue = {
   LynxValue(math.sqrt(x.number.doubleValue()))
  }

  @LynxProcedure(name= "acos")
  def acos(x: LynxNumber): LynxValue = {
   LynxValue(math.acos(x.number.doubleValue()))
  }

  @LynxProcedure(name= "asin")
  def asin(x: LynxNumber): LynxValue = {
    LynxValue(math.asin(x.number.doubleValue()))
  }

  @LynxProcedure(name= "atan")
  def atan(x: LynxNumber): LynxValue = {
   LynxValue(math.atan(x.number.doubleValue()))
  }

  @LynxProcedure(name= "atan2")
  def atan2(x: LynxNumber, y: LynxNumber): LynxValue = {
    LynxValue(math.atan2(x.number.doubleValue(), y.number.doubleValue()))
  }

  @LynxProcedure(name= "cos")
  def cos(x: LynxNumber): LynxValue = {
   LynxValue(math.cos(x.number.doubleValue()))
  }

  @LynxProcedure(name= "cot")
  def cot(x: LynxNumber): LynxValue = {
    LynxValue(1.0 / math.tan(x.number.doubleValue()))
  }

  @LynxProcedure(name= "degrees")
  def degrees(x: LynxNumber): LynxValue = {
    LynxValue(math.toDegrees(x.number.doubleValue()))
  }

  @LynxProcedure(name= "haversin")
  def haversin(x: LynxNumber): LynxValue = {
    LynxValue((1.0d - math.cos(x.number.doubleValue())) / 2)
  }

  @LynxProcedure(name= "pi")
  def pi(): LynxValue = {
   LynxValue(Math.PI)
  }

  @LynxProcedure(name= "radians")
  def radians(x: LynxNumber): LynxValue = {
    LynxValue(math.toRadians(x.number.doubleValue()))
  }

  @LynxProcedure(name= "sin")
  def sin(x: LynxNumber): LynxValue = {
    LynxValue(math.sin(x.number.doubleValue()))
  }

  @LynxProcedure(name= "tan")
  def tan(x: LynxNumber): LynxValue = {
   LynxValue(math.tan(x.number.doubleValue()))
  }
>>>>>>> 1a8aa6ca

}<|MERGE_RESOLUTION|>--- conflicted
+++ resolved
@@ -138,27 +138,28 @@
     "lynx-0.3"
   }
   @LynxProcedure(name = "sum")
-  def sum(inputs: LynxList): LynxValue = {
-    LynxValue(inputs.value.map(_.asInstanceOf[LynxNumber].number.doubleValue()).sum)
+  def sum(inputs: LynxList): Int = {
+    inputs.value.map(_.asInstanceOf[LynxInteger].value.toInt).reduce((a, b) => a + b)
   }
 
   @LynxProcedure(name = "max")
-  def max(inputs: LynxList): LynxValue = {
-    LynxValue(inputs.value.map(_.asInstanceOf[LynxNumber].number.doubleValue()).max)
+  def max(inputs: LynxList): Int = {
+    inputs.value.map(_.asInstanceOf[LynxInteger].value.toInt).max
   }
 
   @LynxProcedure(name = "min")
-  def min(inputs: LynxList): LynxValue = {
-    LynxValue(inputs.value.map(_.asInstanceOf[LynxNumber].number.doubleValue()).min)
+  def min(inputs: LynxList): Int = {
+    inputs.value.map(_.asInstanceOf[LynxInteger].value.toInt).min
   }
 
   @LynxProcedure(name = "power")
-  def power(x: LynxNumber, y: LynxNumber): LynxValue = {
-    LynxValue(math.pow(x.number.doubleValue(), y.number.doubleValue()))
+  def power(x: LynxInteger, n: LynxInteger): Int = {
+    math.pow(x.value, n.value).toInt
   }
 
   @LynxProcedure(name="date")
   def date(inputs: LynxString): LynxDate = {
+    if (inputs == null) LynxDateUtil.now()
     LynxDateUtil.parse(inputs.value)
   }
 
@@ -167,7 +168,6 @@
     LynxDateUtil.now()
   }
 
-<<<<<<< HEAD
   @LynxProcedure(name="datetime")
   def datetime(inputs: LynxString): LynxDateTime = {
     LynxDateTimeUtil.parse(inputs.value)
@@ -208,7 +208,6 @@
     LynxLocalTimeUtil.now()
   }
 
-=======
   @LynxProcedure(name= "abs")
   def abs(x: LynxNumber): LynxValue = {
     LynxValue(math.abs(x.number.doubleValue()))
@@ -329,6 +328,5 @@
   def tan(x: LynxNumber): LynxValue = {
    LynxValue(math.tan(x.number.doubleValue()))
   }
->>>>>>> 1a8aa6ca
 
 }